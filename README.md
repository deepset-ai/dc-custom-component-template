--- conflicted
+++ resolved
@@ -1,40 +1,19 @@
 # dc-custom-component-template
 
-<<<<<<< HEAD
 This repository contains a template for creating custom components for your deepset Cloud pipelines. Components are Python code snippets that perform specific tasks within your pipeline. This template will guide you through all the necessary elements your custom component must include.
-=======
-This repository contains a template for creating custom components for your deepset Cloud pipelines. Components are pieces of Python code that perform specific tasks. The template will guide you through all the necessary elements your custom component must have.
-This repository contains two sample components which are ready to be used: 
+In addition this repository contains two sample components which are ready to be used: 
   - `CharacterSplitter` implemented in `/src/dc_custom_component/components/preprocessors/character_splitter.py` to be used in indexing pipelines
   - `KeywordBooster` implemented in `/src/dc_custom_component/components/rankers/keyword_booster.py` to be used in query pipelines
->>>>>>> 2f03fe7d
 
 ## Documentation
-
-<<<<<<< HEAD
 For more information about custom components, please refer to our [Custom Components](https://docs.deepset.ai/docs/custom-components) documentation. For a step-by-step guide on creating custom components, see [Create a Custom Component](https://docs.deepset.ai/docs/create-a-custom-component).
-=======
-| File | Description |
-|------|-------------|
-| `/src/dc_custom_component/components/../component.py` | Custom component implementation: Write your custom component here. |
-| `/src/dc_custom_component/__about__.py` | Your component version. deepset Cloud always uses the latest version. Bump the version every time you update your component before uploading it to deepset Cloud. |
-| /pyproject.toml | Information about this project. If needed, you can add your component's dependencies in this file in the `dependencies` section. |
->>>>>>> 2f03fe7d
 
 ## 1. Setting up your local dev environment
 
 ### Prerequisites
-<<<<<<< HEAD
 
-- Python v3.10
+- Python v3.10 or v3.11
 - `hatch` package manager
-=======
-- Python 3.11
-- hatch >= 1.7.0 (run `pip install hatch`)
-
-### Development
-We use `hatch` to manage our python packages. For instructions to install Hatch, see the following [Hatch Installation](https://hatch.pypa.io/latest/install). Once installed, you can create a virtual environment by running:
->>>>>>> 2f03fe7d
 
 ### Hatch: A Python Package Manager
 
@@ -52,7 +31,6 @@
 
 This installs all necessary packages needed to create a custom component. You can reference this virtual environment in your IDE.
 
-<<<<<<< HEAD
 For more information on hatch, please refer to the [official Hatch documentation](https://hatch.pypa.io/).
 
 ## 2. Developing your custom component
@@ -61,13 +39,27 @@
 
 | File | Description |
 |------|-------------|
-| `/src/dc_custom_component/components` | Directory for creating custom components. You can logically group custom components in sub-directories. |
+| `/src/dc_custom_component/components` | Directory for implementing custom components. You can logically group custom components in sub-directories. E.g. see how sample components are grouped by type. |
 | `/src/dc_custom_component/__about__.py` | Your custom components' version. deepset Cloud always uses the latest version. Bump the version every time you update your component before uploading it to deepset Cloud. |
 | `/pyproject.toml` | Information about the project. If needed, add your components' dependencies in this file in the `dependencies` section. |
 
+Note that the location of your custom component implementation defines the type name of your component to be used in pipeline YAML. E.g. our sample components have the following type names:
+  - `dc_custom_component.components.preprocessor.character_splitter.CharacterSplitter`
+  - `dc_custom_component.components.rankers.keyword_booster.KeyWordBooster`
+
+### Formatting
+We defined a suite of formatting tools. To format your code, run:
+
+```bash
+hatch run code-quality:all
+```
+
 ### Testing
 
-It's crucial to thoroughly test your custom component before uploading it to deepset Cloud. Consider adding unit tests and integration tests to ensure your component functions correctly within a pipeline. You can use Python's built-in `unittest` framework or third-party testing libraries like `pytest`.
+It's crucial to thoroughly test your custom component before uploading it to deepset Cloud. Consider adding unit tests and integration tests to ensure your component functions correctly within a pipeline.
+- pytest is ready to be used with hatch
+- implement your tests under `/test`
+- run `hatch run tests`
 
 ## 3. Uploading your custom component
 
@@ -82,30 +74,4 @@
    This creates a zip file called `custom_component.zip` in the repository directory.
 7. Upload your zip file to deepset Cloud using the [Import Custom Components endpoint](https://api.cloud.deepset.ai/api/v1/#operation/import_custom_component).
 
-For detailed instructions, refer to our documentation on [Creating a Custom Component](https://docs.deepset.ai/docs/create-a-custom-component).
-=======
-### Formatting
-We defined a suite of formatting tools. To format your code, run:
-
-```bash
-hatch run code-quality:all
-```
-### Testing
-- pytest is ready to be used with hatch
-- implement your tests under `/test`
-- run `hatch run tests`
-
-### Upload your custom component
-1. Clone this repository.
-2. Note that the location of your custom component implementation defines the type name of your component to be used in pipeline YAML. E.g. our sample components have the following type names:
-  - `dc_custom_component.components.preprocessor.character_splitter.CharacterSplitter`
-  - `dc_custom_component.components.rankers.keyword_booster.KeyWordBooster`
-
-3. Implement your custom components following the sample components' schema..
-4. Update the version in `/src/__about__.py`.
-5. Format your code using the `hatch run code-quality:all` command. For details, see the Formatting section.
-6. Zip your project by running the following command from inside of this project: `hatch run dc:create-zip` (on Linux and MacOS) or `hatch run dc:create-zip-windows` (on Windows). This creates a zip file called `custom_component.zip` in the repository directory.
-6. Upload your zip file to deepset Cloud using the Import [Custom Components](https://docs.cloud.deepset.ai/reference/import_custom_components_api_v2_custom_components_post) endpoint.
-
-For detailed instructions, refer to our documentation on [Creating a Custom Component](https://docs.cloud.deepset.ai/v2.0/docs/create-a-custom-component).
->>>>>>> 2f03fe7d
+For detailed instructions, refer to our documentation on [Creating a Custom Component](https://docs.deepset.ai/docs/create-a-custom-component).